--- conflicted
+++ resolved
@@ -26,32 +26,15 @@
 
 // addPacket adds a packet of server data to the a dataCollector
 func (ME *dataCollector) addPacket(buffer []byte, netseq uint32) {
-<<<<<<< HEAD
-	var total int
-
-	// hold the read lock long enough to get the current buffer counter
-	ME.locker.RLock()
-	total = ME.total
-	ME.locker.RUnlock()
-
-	// make sure we don't overflow the packet collector
-	if total == maxPacketCount {
-=======
 	// hold the lock long enough to get and increment the current buffer counter
 	ME.locker.Lock()
 	defer ME.locker.Unlock()
 
 	if ME.total == maxPacketCount {
->>>>>>> 43a2de8b
 		logger.Warn("Unable to add more data to collector\n")
 		return
 	}
 
-<<<<<<< HEAD
-	// hold the full lock long enough to get and increment the current buffer counter
-	ME.locker.Lock()
-=======
->>>>>>> 43a2de8b
 	spot := ME.total
 	ME.total++
 
