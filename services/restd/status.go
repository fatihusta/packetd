--- conflicted
+++ resolved
@@ -185,19 +185,23 @@
 	return
 }
 
-<<<<<<< HEAD
+// statusArp is the RESTD /api/status/arp handler, this will return the arp table
 func statusArp(c *gin.Context) {
-
 	device := c.Param("device")
-
 	result, err := getArpStatus(device)
-
-=======
+	if err != nil {
+		c.JSON(http.StatusInternalServerError, gin.H{"error": err})
+		return
+	}
+
+	c.JSON(http.StatusOK, result)
+	return
+}
+
 // statusDHCP is the RESTD /api/status/dhcp handler, this will return DHCP records
 func statusDHCP(c *gin.Context) {
 
 	result, err := getDHCPInfo()
->>>>>>> 3e98c306
 	if err != nil {
 		c.JSON(http.StatusInternalServerError, gin.H{"error": err})
 		return
